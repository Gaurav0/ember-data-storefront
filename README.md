# Ember data storefront

A collection of APIs to make working with Ember data easier.

Our opinions:

* Relationship access is always sync
* Relationship fetching is always async with well defined APIs
* No surprises in templates (FOUC, N+1)
* JSON:API backend
* Query API that is filter, pagination, and query param aware.

## Installation

```
ember install ember-data-storefront
```

## Loadable

With this feature turned on storefront adds a `load()` method to every model. This gives you a clear method for asynchronously loading Ember data relationships.

```js
post.load('comments');
```

You can also use JSON:API's dot notation to load additional related relationships.

```js
post.load('comments.author');
```

Every call to `load()` will return a promise.

```js
post.load('comments').then(() => console.log('loaded comments!'));
```

If a relationship has not loaded the promise will block until the data is loaded. However, if a relationship has already been loaded the promise will not block and perform a background reload. This means you don't have to worry about overcalling `load()`.

This feature works best when used on relationships that are defined with `{ async: false }` because it allows `load()` to load the data, and `get()` to access data that has been loaded.

You can add the `load` API to your models by adding the following code to `app/app.js`.

```js
// app/app.js
import DS from 'ember-data';
import Loadable from 'ember-data-storefront/mixins/loadable';

DS.Model.reopen(Loadable);
```

## Query API

Storefront contains a service that is similar to Ember Data's store. Under the hood, storefront's Query API is a wrapper around Ember data, so you can always fallback to ED if needed.

By default, storefront's query interface is injected in all routes and controllers. If you would like to use storefront in another Ember object you can inject it as you would any other service.

```js
export default Ember.computed.extend({
  storefront: Ember.service.inject(),

  didInsertElement() {
    this.get('storefront').loadAll('post', { filter: { popular: true }});
  }
});
```

The following query APIs are available on the storefront service:

* [loadAll](###loadAll)


### loadAll(modelName, params)

```js
storefront
  .loadAll('post', { filter: { popular: true }})
  .then(models => models);
```

Similar to `findAll`, `loadAll` will query the backend for a collection of models. The first call to `loadAll` returns a blocking promise that will fulfill with a collection of models. Subsequent calls to `loadAll` with the same modelName and params will return a cached result and reloaded the results in the background.

The difference between `loadAll` and `findAll` is that `findAll` will instantly fulfill if any models are in the Ember data store, which can lead to FOUC as well as UI bugs. For example, imagine a user visits the `/posts/1` route, which loads a specific post. Next, they go to the `/posts` route that loads all posts. Since Ember data has a post model (Post Id: 1) in its store, the `findAll` in the `/posts` route model hook will instantly fulfill and render the template with a single post. However, since `findAll` also triggers a background reload, the page will soon re-render with all posts. This creates a confusing flash of changing content.

`loadAll` avoids this problem by returning a blocking promise for any query it has not executed. It will only return an instantly fulfilling promise if it knows it has the expected data in the store.

It also let's you load collections of records using filters, pagination, includes, or any other query string data. Returning a blocking promise for any queries it has never run.

The collection returned by `loadAll` is a bound array. It will automatically re-update when the query is re-run in the future.

Whenever `loadAll` is returning an instantly fulfilling promise it will also a background reload. If needed, you can force `loadAll` to return a blocking promise by adding `{ reload: true }` to the params.

```js
// Examples

// filters
storefront.loadAll('post', { filter: { popular: true }});

// pagination
storefront.loadAll('post', { page: { limit: 10, offset: 0 }});

// includes
storefront.loadAll('post', { include: 'comments' });

// force an already loaded set to reload (blocking promise)
storefront.loadAll('post', { reload: true });
```

## Force sync relationships

We're of the opinion that async relationships create a lot of problems. This is because they use a single API that mixes data fetching over the network with local data access. Read [our blog post](https://embermap.com/notes/83-the-case-against-async-relationships) to learn more about our thinking on this topic.

<<<<<<< HEAD
For this reasons, we believe that all relationships should be sync and this addon can be used to enforce sync access by defining `{ async: false }` on every relationship.

This feature is not required, but it is recommended. To turn this feature on, you'll need to add this code to `app/app.js`.
=======
For these reasons, we believe that all relationships should be sync, and we've added a feature that will enforce this by defining `{ async: false }` on every relationship.

To turn this feature on, add this code to `app/app.js`.
>>>>>>> fd8d7fe4

```js
// app/app.js
import 'ember-data-storefront/ext/force-sync';
```

Once turned on, you should use `load()` to fetch data and `get()` to access data.

## Must preload

A template-level check in development to assert that a relationship is loaded before rendering a template. This will prevent the template from FOUCing as well as kicking off N+1 queries.

```hbs
{{assert-must-preload post 'comments.author'}}

{{#each post.comments as |comment|}}
  This comment was from {{coment.author.name}}
{{/each}}
```

## Snapshot

**WORK IN PROGRESS**

A way to rollback graph changes to Ember data models.

To turn this feature on you'll need to add the following to `app/app.js`.

```js
// app/app.js
import DS from 'ember-data';
import Snapshottable from 'ember-data-storefront/mixins/snapshottable';

DS.Model.reopen(Snapshottable);
```

API:

```js
let snapshot = post.takeSnapshot({
  author: true,
  comments: {
    author: true
  }
});

post.set('title', 'a new title');
post.set('author.name', 'a new name');
post.set('comments.firstObject.author.name', 'another new name');

// undo all of the above changes
post.restoreSnapshot(snapshot);
```<|MERGE_RESOLUTION|>--- conflicted
+++ resolved
@@ -111,15 +111,9 @@
 
 We're of the opinion that async relationships create a lot of problems. This is because they use a single API that mixes data fetching over the network with local data access. Read [our blog post](https://embermap.com/notes/83-the-case-against-async-relationships) to learn more about our thinking on this topic.
 
-<<<<<<< HEAD
-For this reasons, we believe that all relationships should be sync and this addon can be used to enforce sync access by defining `{ async: false }` on every relationship.
-
-This feature is not required, but it is recommended. To turn this feature on, you'll need to add this code to `app/app.js`.
-=======
 For these reasons, we believe that all relationships should be sync, and we've added a feature that will enforce this by defining `{ async: false }` on every relationship.
 
 To turn this feature on, add this code to `app/app.js`.
->>>>>>> fd8d7fe4
 
 ```js
 // app/app.js
